//@aux-build:proc_macros.rs

#![warn(clippy::struct_field_names)]
#![allow(unused)]

#[macro_use]
extern crate proc_macros;

struct Data1 {
    field_data1: u8,
    //~^ ERROR: field name ends with the struct's name
    another: u8,
    foo: u8,
    bar: u8,
}

struct Data2 {
    another: u8,
    foo: u8,
    data2_field: u8,
    //~^ ERROR: field name starts with the struct's name
    bar: u8,
}

struct StructData {
    //~^ ERROR: all fields have the same postfix: `data`
    movable_data: u8,
    fixed_data: u8,
    invisible_data: u8,
}

struct DataStruct {
    //~^ ERROR: all fields have the same prefix: `data`
    data_movable: u8,
    data_fixed: u8,
    data_invisible: u8,
}

struct DoublePrefix {
    //~^ ERROR: all fields have the same prefix: `some_data`
    some_data_a: bool,
    some_data_b: i8,
    some_data_c: bool,
}

struct DoublePostfix {
    //~^ ERROR: all fields have the same postfix: `some_data`
    a_some_data: bool,
    b_some_data: i8,
    c_some_data: bool,
}

#[allow(non_snake_case)]
struct NotSnakeCase {
    //~^ ERROR: all fields have the same postfix: `someData`
    a_someData: bool,
    b_someData: i8,
    c_someData: bool,
}
#[allow(non_snake_case)]
struct NotSnakeCase2 {
    //~^ ERROR: all fields have the same prefix: `someData`
    someData_c: bool,
    someData_b: i8,
    someData_a_b: bool,
}

// no error, threshold is 3 fields by default
struct Fooo {
    foo: u8,
    bar: u8,
}

struct NonCaps {
    //~^ ERROR: all fields have the same prefix: `prefix`
    prefix_的: u8,
    prefix_tea: u8,
    prefix_cake: u8,
}

// should not lint
#[allow(clippy::struct_field_names)]
pub mod allowed {
    pub struct PubAllowed {
        some_this: u8,
        some_that: u8,
        some_other_what: u8,
    }
}

// should not lint
struct SomeData {
    foo: u8,
    bar: bool,
    path: u8,
    answer: u8,
}

// should not lint
pub struct NetworkLayer {
    layer1: Vec<u8>,
    layer2: Vec<u8>,
    layer3: Vec<u8>,
    layer4: Vec<u8>,
}

//should not lint
struct North {
    normal: u8,
    no_left: u8,
    no_right: u8,
}

mod issue8324_from_enum_variant_names {
    // 8324: enum_variant_names warns even if removing the suffix would leave an empty string
    struct Phase {
        pre_lookup: u8,
        lookup: u8,
        post_lookup: u8,
    }
}

mod issue9018_from_enum_variant_names {
    struct DoLint {
        //~^ ERROR: all fields have the same prefix: `_type`
        _type_create: u8,
        _type_read: u8,
        _type_update: u8,
        _type_destroy: u8,
    }

    struct DoLint2 {
        //~^ ERROR: all fields have the same prefix: `__type`
        __type_create: u8,
        __type_read: u8,
        __type_update: u8,
        __type_destroy: u8,
    }

    struct DoLint3 {
        //~^ ERROR: all fields have the same prefix: `___type`
        ___type_create: u8,
        ___type_read: u8,
        ___type_update: u8,
        ___type_destroy: u8,
    }

    struct DoLint4 {
        //~^ ERROR: all fields have the same postfix: `_`
        create_: u8,
        read_: u8,
        update_: u8,
        destroy_: u8,
    }

    struct DoLint5 {
        //~^ ERROR: all fields have the same postfix: `__`
        create__: u8,
        read__: u8,
        update__: u8,
        destroy__: u8,
    }

    struct DoLint6 {
        //~^ ERROR: all fields have the same postfix: `___`
        create___: u8,
        read___: u8,
        update___: u8,
        destroy___: u8,
    }

    struct DoLintToo {
        //~^ ERROR: all fields have the same postfix: `type`
        _create_type: u8,
        _update_type: u8,
        _delete_type: u8,
    }

    struct DoNotLint {
        _foo: u8,
        _bar: u8,
        _baz: u8,
    }

    struct DoNotLint2 {
        __foo: u8,
        __bar: u8,
        __baz: u8,
    }
}

mod allow_attributes_on_fields {
    struct Struct {
        #[allow(clippy::struct_field_names)]
        struct_starts_with: u8,
        #[allow(clippy::struct_field_names)]
        ends_with_struct: u8,
        foo: u8,
    }
}

// food field should not lint
struct Foo {
    food: i32,
    a: i32,
    b: i32,
}

struct Proxy {
    proxy: i32,
    //~^ ERROR: field name starts with the struct's name
    unrelated1: bool,
    unrelated2: bool,
}

// should not lint
pub struct RegexT {
    __buffer: i32,
    __allocated: i32,
    __used: i32,
}

mod macro_tests {
    macro_rules! mk_struct {
        () => {
            struct MacroStruct {
                //~^ ERROR: all fields have the same prefix: `some`
                some_a: i32,
                some_b: i32,
                some_c: i32,
            }
        };
    }
    mk_struct!();

    macro_rules! mk_struct2 {
        () => {
            struct Macrobaz {
                macrobaz_a: i32,
                //~^ ERROR: field name starts with the struct's name
                some_b: i32,
                some_c: i32,
            }
        };
    }
    mk_struct2!();

    macro_rules! mk_struct_with_names {
        ($struct_name:ident, $field:ident) => {
            struct $struct_name {
                $field: i32,
                //~^ ERROR: field name starts with the struct's name
                other_something: i32,
                other_field: i32,
            }
        };
    }
    // expands to `struct Foo { foo: i32, ... }`
    mk_struct_with_names!(Foo, foo);

    // expands to a struct with all fields starting with `other` but should not
    // be linted because some fields come from the macro definition and the other from the input
    mk_struct_with_names!(Some, other_data);

    // should not lint when names come from different places
    macro_rules! mk_struct_with_field_name {
        ($field_name:ident) => {
            struct Baz {
                one: i32,
                two: i32,
                $field_name: i32,
            }
        };
    }
    mk_struct_with_field_name!(baz_three);

    // should not lint when names come from different places
    macro_rules! mk_struct_with_field_name {
        ($field_name:ident) => {
            struct Bazilisk {
                baz_one: i32,
                baz_two: i32,
                $field_name: i32,
            }
        };
    }
    mk_struct_with_field_name!(baz_three);

    macro_rules! mk_struct_full_def {
        ($struct_name:ident, $field1:ident, $field2:ident, $field3:ident) => {
            struct $struct_name {
                //~^ ERROR: all fields have the same prefix: `some`
                $field1: i32,
                $field2: i32,
                $field3: i32,
            }
        };
    }
    mk_struct_full_def!(PrefixData, some_data, some_meta, some_other);
}

// should not lint on external code
external! {
    struct DataExternal {
        field_data1: u8,
        another: u8,
        foo: u8,
        bar: u8,
    }

    struct NotSnakeCaseExternal {
        someData_c: bool,
        someData_b: bool,
        someData_a_b: bool,
    }

    struct DoublePrefixExternal {
        some_data_a: bool,
        some_data_b: bool,
        some_data_c: bool,
    }

    struct StructDataExternal {
        movable_data: u8,
        fixed_data: u8,
        invisible_data: u8,
    }

}

// Should not warn
struct Config {
    use_foo: bool,
    use_bar: bool,
    use_baz: bool,
}

struct Use {
    use_foo: bool,
    //~^ ERROR: field name starts with the struct's name
    use_bar: bool,
    //~^ struct_field_names
    use_baz: bool,
    //~^ struct_field_names
<<<<<<< HEAD
=======
}

// should lint on private fields of public structs (renaming them is not breaking-exported-api)
pub struct PubStructFieldNamedAfterStruct {
    pub_struct_field_named_after_struct: bool,
    //~^ ERROR: field name starts with the struct's name
    other1: bool,
    other2: bool,
}
pub struct PubStructFieldPrefix {
    //~^ ERROR: all fields have the same prefix: `field`
    field_foo: u8,
    field_bar: u8,
    field_baz: u8,
}
// ...but should not lint on structs with public fields.
pub struct PubStructPubAndPrivateFields {
    /// One could argue that this field should be linted, but currently, any public field stops all
    /// checking.
    pub_struct_pub_and_private_fields_1: bool,
    pub pub_struct_pub_and_private_fields_2: bool,
}
// nor on common prefixes if one of the involved fields is public
pub struct PubStructPubAndPrivateFieldPrefix {
    pub field_foo: u8,
    field_bar: u8,
    field_baz: u8,
>>>>>>> f2feb0f1
}

fn main() {}<|MERGE_RESOLUTION|>--- conflicted
+++ resolved
@@ -342,8 +342,6 @@
     //~^ struct_field_names
     use_baz: bool,
     //~^ struct_field_names
-<<<<<<< HEAD
-=======
 }
 
 // should lint on private fields of public structs (renaming them is not breaking-exported-api)
@@ -371,7 +369,6 @@
     pub field_foo: u8,
     field_bar: u8,
     field_baz: u8,
->>>>>>> f2feb0f1
 }
 
 fn main() {}