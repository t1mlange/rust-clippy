//! Checks for usage of  `&Vec[_]` and `&String`.

use clippy_utils::diagnostics::{span_lint, span_lint_and_sugg, span_lint_and_then, span_lint_hir_and_then};
use clippy_utils::source::snippet_opt;
use clippy_utils::ty::expr_sig;
use clippy_utils::visitors::contains_unsafe_block;
use clippy_utils::{get_expr_use_or_unification_node, is_lint_allowed, path_def_id, path_to_local, paths};
use if_chain::if_chain;
use rustc_errors::{Applicability, MultiSpan};
use rustc_hir::def_id::DefId;
use rustc_hir::hir_id::HirIdMap;
use rustc_hir::intravisit::{walk_expr, Visitor};
use rustc_hir::{
    self as hir, AnonConst, BinOpKind, BindingAnnotation, Body, Expr, ExprKind, FnRetTy, FnSig, GenericArg,
    ImplItemKind, ItemKind, Lifetime, LifetimeName, Mutability, Node, Param, ParamName, PatKind, QPath, TraitFn,
    TraitItem, TraitItemKind, TyKind, Unsafety,
};
use rustc_lint::{LateContext, LateLintPass};
use rustc_middle::hir::nested_filter;
use rustc_middle::ty::{self, Ty};
use rustc_session::{declare_lint_pass, declare_tool_lint};
use rustc_span::source_map::Span;
use rustc_span::sym;
use rustc_span::symbol::Symbol;
use std::fmt;
use std::iter;

declare_clippy_lint! {
    /// ### What it does
    /// This lint checks for function arguments of type `&String`, `&Vec`,
    /// `&PathBuf`, and `Cow<_>`. It will also suggest you replace `.clone()` calls
    /// with the appropriate `.to_owned()`/`to_string()` calls.
    ///
    /// ### Why is this bad?
    /// Requiring the argument to be of the specific size
    /// makes the function less useful for no benefit; slices in the form of `&[T]`
    /// or `&str` usually suffice and can be obtained from other types, too.
    ///
    /// ### Known problems
    /// There may be `fn(&Vec)`-typed references pointing to your function.
    /// If you have them, you will get a compiler error after applying this lint's
    /// suggestions. You then have the choice to undo your changes or change the
    /// type of the reference.
    ///
    /// Note that if the function is part of your public interface, there may be
    /// other crates referencing it, of which you may not be aware. Carefully
    /// deprecate the function before applying the lint suggestions in this case.
    ///
    /// ### Example
    /// ```ignore
    /// fn foo(&Vec<u32>) { .. }
    /// ```
    ///
    /// Use instead:
    /// ```ignore
    /// fn foo(&[u32]) { .. }
    /// ```
    #[clippy::version = "pre 1.29.0"]
    pub PTR_ARG,
    style,
    "fn arguments of the type `&Vec<...>` or `&String`, suggesting to use `&[...]` or `&str` instead, respectively"
}

declare_clippy_lint! {
    /// ### What it does
    /// This lint checks for equality comparisons with `ptr::null`
    ///
    /// ### Why is this bad?
    /// It's easier and more readable to use the inherent
    /// `.is_null()`
    /// method instead
    ///
    /// ### Example
    /// ```rust,ignore
    /// use std::ptr;
    ///
    /// if x == ptr::null {
    ///     // ..
    /// }
    /// ```
    ///
    /// Use instead:
    /// ```rust,ignore
    /// if x.is_null() {
    ///     // ..
    /// }
    /// ```
    #[clippy::version = "pre 1.29.0"]
    pub CMP_NULL,
    style,
    "comparing a pointer to a null pointer, suggesting to use `.is_null()` instead"
}

declare_clippy_lint! {
    /// ### What it does
    /// This lint checks for functions that take immutable references and return
    /// mutable ones. This will not trigger if no unsafe code exists as there
    /// are multiple safe functions which will do this transformation
    ///
    /// To be on the conservative side, if there's at least one mutable
    /// reference with the output lifetime, this lint will not trigger.
    ///
    /// ### Why is this bad?
    /// Creating a mutable reference which can be repeatably derived from an
    /// immutable reference is unsound as it allows creating multiple live
    /// mutable references to the same object.
    ///
    /// This [error](https://github.com/rust-lang/rust/issues/39465) actually
    /// lead to an interim Rust release 1.15.1.
    ///
    /// ### Known problems
    /// This pattern is used by memory allocators to allow allocating multiple
    /// objects while returning mutable references to each one. So long as
    /// different mutable references are returned each time such a function may
    /// be safe.
    ///
    /// ### Example
    /// ```ignore
    /// fn foo(&Foo) -> &mut Bar { .. }
    /// ```
    #[clippy::version = "pre 1.29.0"]
    pub MUT_FROM_REF,
    correctness,
    "fns that create mutable refs from immutable ref args"
}

declare_clippy_lint! {
    /// ### What it does
    /// This lint checks for invalid usages of `ptr::null`.
    ///
    /// ### Why is this bad?
    /// This causes undefined behavior.
    ///
    /// ### Example
    /// ```ignore
    /// // Undefined behavior
    /// unsafe { std::slice::from_raw_parts(ptr::null(), 0); }
    /// ```
    ///
    /// Use instead:
    /// ```ignore
    /// unsafe { std::slice::from_raw_parts(NonNull::dangling().as_ptr(), 0); }
    /// ```
    #[clippy::version = "1.53.0"]
    pub INVALID_NULL_PTR_USAGE,
    correctness,
    "invalid usage of a null pointer, suggesting `NonNull::dangling()` instead"
}

declare_lint_pass!(Ptr => [PTR_ARG, CMP_NULL, MUT_FROM_REF, INVALID_NULL_PTR_USAGE]);

impl<'tcx> LateLintPass<'tcx> for Ptr {
    fn check_trait_item(&mut self, cx: &LateContext<'tcx>, item: &'tcx TraitItem<'_>) {
        if let TraitItemKind::Fn(sig, trait_method) = &item.kind {
            if matches!(trait_method, TraitFn::Provided(_)) {
                // Handled by check body.
                return;
            }

            check_mut_from_ref(cx, sig, None);
            for arg in check_fn_args(
                cx,
                cx.tcx.fn_sig(item.def_id).skip_binder().inputs(),
                sig.decl.inputs,
                &[],
            )
            .filter(|arg| arg.mutability() == Mutability::Not)
            {
                span_lint_hir_and_then(cx, PTR_ARG, arg.emission_id, arg.span, &arg.build_msg(), |diag| {
                    diag.span_suggestion(
                        arg.span,
                        "change this to",
                        format!("{}{}", arg.ref_prefix, arg.deref_ty.display(cx)),
                        Applicability::Unspecified,
                    );
                });
            }
        }
    }

    fn check_body(&mut self, cx: &LateContext<'tcx>, body: &'tcx Body<'_>) {
        let hir = cx.tcx.hir();
        let mut parents = hir.parent_iter(body.value.hir_id);
        let (item_id, sig, is_trait_item) = match parents.next() {
            Some((_, Node::Item(i))) => {
                if let ItemKind::Fn(sig, ..) = &i.kind {
                    (i.def_id, sig, false)
                } else {
                    return;
                }
            },
            Some((_, Node::ImplItem(i))) => {
                if !matches!(parents.next(),
                    Some((_, Node::Item(i))) if matches!(&i.kind, ItemKind::Impl(i) if i.of_trait.is_none())
                ) {
                    return;
                }
                if let ImplItemKind::Fn(sig, _) = &i.kind {
                    (i.def_id, sig, false)
                } else {
                    return;
                }
            },
            Some((_, Node::TraitItem(i))) => {
                if let TraitItemKind::Fn(sig, _) = &i.kind {
                    (i.def_id, sig, true)
                } else {
                    return;
                }
            },
            _ => return,
        };

        check_mut_from_ref(cx, sig, Some(body));
        let decl = sig.decl;
        let sig = cx.tcx.fn_sig(item_id).skip_binder();
        let lint_args: Vec<_> = check_fn_args(cx, sig.inputs(), decl.inputs, body.params)
            .filter(|arg| !is_trait_item || arg.mutability() == Mutability::Not)
            .collect();
        let results = check_ptr_arg_usage(cx, body, &lint_args);

        for (result, args) in results.iter().zip(lint_args.iter()).filter(|(r, _)| !r.skip) {
            span_lint_hir_and_then(cx, PTR_ARG, args.emission_id, args.span, &args.build_msg(), |diag| {
                diag.multipart_suggestion(
                    "change this to",
                    iter::once((args.span, format!("{}{}", args.ref_prefix, args.deref_ty.display(cx))))
                        .chain(result.replacements.iter().map(|r| {
                            (
                                r.expr_span,
                                format!("{}{}", snippet_opt(cx, r.self_span).unwrap(), r.replacement),
                            )
                        }))
                        .collect(),
                    Applicability::Unspecified,
                );
            });
        }
    }

    fn check_expr(&mut self, cx: &LateContext<'tcx>, expr: &'tcx Expr<'_>) {
        if let ExprKind::Binary(ref op, l, r) = expr.kind {
            if (op.node == BinOpKind::Eq || op.node == BinOpKind::Ne) && (is_null_path(cx, l) || is_null_path(cx, r)) {
                span_lint(
                    cx,
                    CMP_NULL,
                    expr.span,
                    "comparing with null is better expressed by the `.is_null()` method",
                );
            }
        } else {
            check_invalid_ptr_usage(cx, expr);
        }
    }
}

fn check_invalid_ptr_usage<'tcx>(cx: &LateContext<'tcx>, expr: &'tcx Expr<'_>) {
    // (fn_path, arg_indices) - `arg_indices` are the `arg` positions where null would cause U.B.
    const INVALID_NULL_PTR_USAGE_TABLE: [(&[&str], &[usize]); 16] = [
        (&paths::SLICE_FROM_RAW_PARTS, &[0]),
        (&paths::SLICE_FROM_RAW_PARTS_MUT, &[0]),
        (&paths::PTR_COPY, &[0, 1]),
        (&paths::PTR_COPY_NONOVERLAPPING, &[0, 1]),
        (&paths::PTR_READ, &[0]),
        (&paths::PTR_READ_UNALIGNED, &[0]),
        (&paths::PTR_READ_VOLATILE, &[0]),
        (&paths::PTR_REPLACE, &[0]),
        (&paths::PTR_SLICE_FROM_RAW_PARTS, &[0]),
        (&paths::PTR_SLICE_FROM_RAW_PARTS_MUT, &[0]),
        (&paths::PTR_SWAP, &[0, 1]),
        (&paths::PTR_SWAP_NONOVERLAPPING, &[0, 1]),
        (&paths::PTR_WRITE, &[0]),
        (&paths::PTR_WRITE_UNALIGNED, &[0]),
        (&paths::PTR_WRITE_VOLATILE, &[0]),
        (&paths::PTR_WRITE_BYTES, &[0]),
    ];

    if_chain! {
        if let ExprKind::Call(fun, args) = expr.kind;
        if let ExprKind::Path(ref qpath) = fun.kind;
        if let Some(fun_def_id) = cx.qpath_res(qpath, fun.hir_id).opt_def_id();
        let fun_def_path = cx.get_def_path(fun_def_id).into_iter().map(Symbol::to_ident_string).collect::<Vec<_>>();
        if let Some(&(_, arg_indices)) = INVALID_NULL_PTR_USAGE_TABLE
            .iter()
            .find(|&&(fn_path, _)| fn_path == fun_def_path);
        then {
            for &arg_idx in arg_indices {
                if let Some(arg) = args.get(arg_idx).filter(|arg| is_null_path(cx, arg)) {
                    span_lint_and_sugg(
                        cx,
                        INVALID_NULL_PTR_USAGE,
                        arg.span,
                        "pointer must be non-null",
                        "change this to",
                        "core::ptr::NonNull::dangling().as_ptr()".to_string(),
                        Applicability::MachineApplicable,
                    );
                }
            }
        }
    }
}

#[derive(Default)]
struct PtrArgResult {
    skip: bool,
    replacements: Vec<PtrArgReplacement>,
}

struct PtrArgReplacement {
    expr_span: Span,
    self_span: Span,
    replacement: &'static str,
}

struct PtrArg<'tcx> {
    idx: usize,
    emission_id: hir::HirId,
    span: Span,
    ty_did: DefId,
    ty_name: Symbol,
    method_renames: &'static [(&'static str, &'static str)],
    ref_prefix: RefPrefix,
    deref_ty: DerefTy<'tcx>,
}
impl PtrArg<'_> {
    fn build_msg(&self) -> String {
        format!(
            "writing `&{}{}` instead of `&{}{}` involves a new object where a slice will do",
            self.ref_prefix.mutability.prefix_str(),
            self.ty_name,
            self.ref_prefix.mutability.prefix_str(),
            self.deref_ty.argless_str(),
        )
    }

    fn mutability(&self) -> Mutability {
        self.ref_prefix.mutability
    }
}

struct RefPrefix {
    lt: LifetimeName,
    mutability: Mutability,
}
impl fmt::Display for RefPrefix {
    fn fmt(&self, f: &mut fmt::Formatter<'_>) -> fmt::Result {
        use fmt::Write;
        f.write_char('&')?;
        match self.lt {
            LifetimeName::Param(_, ParamName::Plain(name)) => {
                name.fmt(f)?;
                f.write_char(' ')?;
            },
            LifetimeName::Underscore => f.write_str("'_ ")?,
            LifetimeName::Static => f.write_str("'static ")?,
            _ => (),
        }
        f.write_str(self.mutability.prefix_str())
    }
}

struct DerefTyDisplay<'a, 'tcx>(&'a LateContext<'tcx>, &'a DerefTy<'tcx>);
impl fmt::Display for DerefTyDisplay<'_, '_> {
    fn fmt(&self, f: &mut fmt::Formatter<'_>) -> fmt::Result {
        use std::fmt::Write;
        match self.1 {
            DerefTy::Str => f.write_str("str"),
            DerefTy::Path => f.write_str("Path"),
            DerefTy::Slice(hir_ty, ty) => {
                f.write_char('[')?;
                match hir_ty.and_then(|s| snippet_opt(self.0, s)) {
                    Some(s) => f.write_str(&s)?,
                    None => ty.fmt(f)?,
                }
                f.write_char(']')
            },
        }
    }
}

enum DerefTy<'tcx> {
    Str,
    Path,
    Slice(Option<Span>, Ty<'tcx>),
}
impl<'tcx> DerefTy<'tcx> {
    fn argless_str(&self) -> &'static str {
        match *self {
            Self::Str => "str",
            Self::Path => "Path",
            Self::Slice(..) => "[_]",
        }
    }

    fn display<'a>(&'a self, cx: &'a LateContext<'tcx>) -> DerefTyDisplay<'a, 'tcx> {
        DerefTyDisplay(cx, self)
    }
}

fn check_fn_args<'cx, 'tcx: 'cx>(
    cx: &'cx LateContext<'tcx>,
    tys: &'tcx [Ty<'tcx>],
    hir_tys: &'tcx [hir::Ty<'tcx>],
    params: &'tcx [Param<'tcx>],
) -> impl Iterator<Item = PtrArg<'tcx>> + 'cx {
    tys.iter()
        .zip(hir_tys.iter())
        .enumerate()
        .filter_map(|(i, (ty, hir_ty))| {
            if_chain! {
                if let ty::Ref(_, ty, mutability) = *ty.kind();
                if let ty::Adt(adt, substs) = *ty.kind();

                if let TyKind::Rptr(lt, ref ty) = hir_ty.kind;
                if let TyKind::Path(QPath::Resolved(None, path)) = ty.ty.kind;

                // Check that the name as typed matches the actual name of the type.
                // e.g. `fn foo(_: &Foo)` shouldn't trigger the lint when `Foo` is an alias for `Vec`
                if let [.., name] = path.segments;
                if cx.tcx.item_name(adt.did()) == name.ident.name;

                then {
                    let emission_id = params.get(i).map_or(hir_ty.hir_id, |param| param.hir_id);
                    let (method_renames, deref_ty) = match cx.tcx.get_diagnostic_name(adt.did()) {
                        Some(sym::Vec) => (
                            [("clone", ".to_owned()")].as_slice(),
                            DerefTy::Slice(
                                name.args
                                    .and_then(|args| args.args.first())
                                    .and_then(|arg| if let GenericArg::Type(ty) = arg {
                                        Some(ty.span)
                                    } else {
                                        None
                                    }),
                                substs.type_at(0),
                            ),
                        ),
                        Some(sym::String) => (
                            [("clone", ".to_owned()"), ("as_str", "")].as_slice(),
                            DerefTy::Str,
                        ),
                        Some(sym::PathBuf) => (
                            [("clone", ".to_path_buf()"), ("as_path", "")].as_slice(),
                            DerefTy::Path,
                        ),
                        Some(sym::Cow) if mutability == Mutability::Not => {
                            let ty_name = name.args
                                .and_then(|args| {
                                    args.args.iter().find_map(|a| match a {
                                        GenericArg::Type(x) => Some(x),
                                        _ => None,
                                    })
                                })
                                .and_then(|arg| snippet_opt(cx, arg.span))
                                .unwrap_or_else(|| substs.type_at(1).to_string());
                            span_lint_hir_and_then(
                                cx,
                                PTR_ARG,
                                emission_id,
                                hir_ty.span,
                                "using a reference to `Cow` is not recommended",
                                |diag| {
                                    diag.span_suggestion(
                                        hir_ty.span,
                                        "change this to",
                                        format!("&{}{}", mutability.prefix_str(), ty_name),
                                        Applicability::Unspecified,
                                    );
                                }
                            );
                            return None;
                        },
                        _ => return None,
                    };
                    return Some(PtrArg {
                        idx: i,
                        emission_id,
                        span: hir_ty.span,
                        ty_did: adt.did(),
                        ty_name: name.ident.name,
                        method_renames,
                        ref_prefix: RefPrefix {
                            lt: lt.name,
                            mutability,
                        },
                        deref_ty,
                    });
                }
            }
            None
        })
}

fn check_mut_from_ref<'tcx>(cx: &LateContext<'tcx>, sig: &FnSig<'_>, body: Option<&'tcx Body<'_>>) {
    if let FnRetTy::Return(ty) = sig.decl.output
        && let Some((out, Mutability::Mut, _)) = get_rptr_lm(ty)
    {
        let out_region = cx.tcx.named_region(out.hir_id);
        let args: Option<Vec<_>> = sig
            .decl
            .inputs
            .iter()
            .filter_map(get_rptr_lm)
<<<<<<< HEAD
            .filter(|&(lt, _, _)| cx.tcx.named_region(lt.hir_id) == out_region)
            .map(|(_, mutability, span)| (mutability == Mutability::Not).then(|| span))
=======
            .filter(|&(lt, _, _)| lt.name == out.name)
            .map(|(_, mutability, span)| (mutability == Mutability::Not).then_some(span))
>>>>>>> 0f5a38f2
            .collect();
        if let Some(args) = args
            && !args.is_empty()
            && body.map_or(true, |body| {
                sig.header.unsafety == Unsafety::Unsafe || contains_unsafe_block(cx, &body.value)
            })
        {
            span_lint_and_then(
                cx,
                MUT_FROM_REF,
                ty.span,
                "mutable borrow from immutable input(s)",
                |diag| {
                    let ms = MultiSpan::from_spans(args);
                    diag.span_note(ms, "immutable borrow here");
                },
            );
        }
    }
}

#[expect(clippy::too_many_lines)]
fn check_ptr_arg_usage<'tcx>(cx: &LateContext<'tcx>, body: &'tcx Body<'_>, args: &[PtrArg<'tcx>]) -> Vec<PtrArgResult> {
    struct V<'cx, 'tcx> {
        cx: &'cx LateContext<'tcx>,
        /// Map from a local id to which argument it came from (index into `Self::args` and
        /// `Self::results`)
        bindings: HirIdMap<usize>,
        /// The arguments being checked.
        args: &'cx [PtrArg<'tcx>],
        /// The results for each argument (len should match args.len)
        results: Vec<PtrArgResult>,
        /// The number of arguments which can't be linted. Used to return early.
        skip_count: usize,
    }
    impl<'tcx> Visitor<'tcx> for V<'_, 'tcx> {
        type NestedFilter = nested_filter::OnlyBodies;
        fn nested_visit_map(&mut self) -> Self::Map {
            self.cx.tcx.hir()
        }

        fn visit_anon_const(&mut self, _: &'tcx AnonConst) {}

        fn visit_expr(&mut self, e: &'tcx Expr<'_>) {
            if self.skip_count == self.args.len() {
                return;
            }

            // Check if this is local we care about
            let args_idx = match path_to_local(e).and_then(|id| self.bindings.get(&id)) {
                Some(&i) => i,
                None => return walk_expr(self, e),
            };
            let args = &self.args[args_idx];
            let result = &mut self.results[args_idx];

            // Helper function to handle early returns.
            let mut set_skip_flag = || {
                if !result.skip {
                    self.skip_count += 1;
                }
                result.skip = true;
            };

            match get_expr_use_or_unification_node(self.cx.tcx, e) {
                Some((Node::Stmt(_), _)) => (),
                Some((Node::Local(l), _)) => {
                    // Only trace simple bindings. e.g `let x = y;`
                    if let PatKind::Binding(BindingAnnotation::Unannotated, id, _, None) = l.pat.kind {
                        self.bindings.insert(id, args_idx);
                    } else {
                        set_skip_flag();
                    }
                },
                Some((Node::Expr(e), child_id)) => match e.kind {
                    ExprKind::Call(f, expr_args) => {
                        let i = expr_args.iter().position(|arg| arg.hir_id == child_id).unwrap_or(0);
                        if expr_sig(self.cx, f).and_then(|sig| sig.input(i)).map_or(true, |ty| {
                            match *ty.skip_binder().peel_refs().kind() {
                                ty::Param(_) => true,
                                ty::Adt(def, _) => def.did() == args.ty_did,
                                _ => false,
                            }
                        }) {
                            // Passed to a function taking the non-dereferenced type.
                            set_skip_flag();
                        }
                    },
                    ExprKind::MethodCall(name, expr_args @ [self_arg, ..], _) => {
                        let i = expr_args.iter().position(|arg| arg.hir_id == child_id).unwrap_or(0);
                        if i == 0 {
                            // Check if the method can be renamed.
                            let name = name.ident.as_str();
                            if let Some((_, replacement)) = args.method_renames.iter().find(|&&(x, _)| x == name) {
                                result.replacements.push(PtrArgReplacement {
                                    expr_span: e.span,
                                    self_span: self_arg.span,
                                    replacement,
                                });
                                return;
                            }
                        }

                        let id = if let Some(x) = self.cx.typeck_results().type_dependent_def_id(e.hir_id) {
                            x
                        } else {
                            set_skip_flag();
                            return;
                        };

                        match *self.cx.tcx.fn_sig(id).skip_binder().inputs()[i].peel_refs().kind() {
                            ty::Param(_) => {
                                set_skip_flag();
                            },
                            // If the types match check for methods which exist on both types. e.g. `Vec::len` and
                            // `slice::len`
                            ty::Adt(def, _) if def.did() == args.ty_did => {
                                set_skip_flag();
                            },
                            _ => (),
                        }
                    },
                    // Indexing is fine for currently supported types.
                    ExprKind::Index(e, _) if e.hir_id == child_id => (),
                    _ => set_skip_flag(),
                },
                _ => set_skip_flag(),
            }
        }
    }

    let mut skip_count = 0;
    let mut results = args.iter().map(|_| PtrArgResult::default()).collect::<Vec<_>>();
    let mut v = V {
        cx,
        bindings: args
            .iter()
            .enumerate()
            .filter_map(|(i, arg)| {
                let param = &body.params[arg.idx];
                match param.pat.kind {
                    PatKind::Binding(BindingAnnotation::Unannotated, id, _, None)
                        if !is_lint_allowed(cx, PTR_ARG, param.hir_id) =>
                    {
                        Some((id, i))
                    },
                    _ => {
                        skip_count += 1;
                        results[i].skip = true;
                        None
                    },
                }
            })
            .collect(),
        args,
        results,
        skip_count,
    };
    v.visit_expr(&body.value);
    v.results
}

fn get_rptr_lm<'tcx>(ty: &'tcx hir::Ty<'tcx>) -> Option<(&'tcx Lifetime, Mutability, Span)> {
    if let TyKind::Rptr(ref lt, ref m) = ty.kind {
        Some((lt, m.mutbl, ty.span))
    } else {
        None
    }
}

fn is_null_path(cx: &LateContext<'_>, expr: &Expr<'_>) -> bool {
    if let ExprKind::Call(pathexp, []) = expr.kind {
        path_def_id(cx, pathexp).map_or(false, |id| {
            matches!(cx.tcx.get_diagnostic_name(id), Some(sym::ptr_null | sym::ptr_null_mut))
        })
    } else {
        false
    }
}<|MERGE_RESOLUTION|>--- conflicted
+++ resolved
@@ -501,13 +501,8 @@
             .inputs
             .iter()
             .filter_map(get_rptr_lm)
-<<<<<<< HEAD
             .filter(|&(lt, _, _)| cx.tcx.named_region(lt.hir_id) == out_region)
-            .map(|(_, mutability, span)| (mutability == Mutability::Not).then(|| span))
-=======
-            .filter(|&(lt, _, _)| lt.name == out.name)
             .map(|(_, mutability, span)| (mutability == Mutability::Not).then_some(span))
->>>>>>> 0f5a38f2
             .collect();
         if let Some(args) = args
             && !args.is_empty()
