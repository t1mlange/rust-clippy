--- conflicted
+++ resolved
@@ -66,12 +66,7 @@
             && Some(id) == cx.tcx.lang_items().option_some_variant()
         {
             let func_snippet = snippet(cx, arg_char.span, "..");
-<<<<<<< HEAD
-            let msg = "called `map_or(None, ..)` on an `Option` value. This can be done more directly by calling \
-               `map(..)` instead";
-=======
             let msg = "called `map_or(None, ..)` on an `Option` value";
->>>>>>> d166fab5
             return span_lint_and_sugg(
                 cx,
                 OPTION_MAP_OR_NONE,
