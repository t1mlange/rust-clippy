use rustc_ast::attr::AttributeExt;

use rustc_attr_parsing::{RustcVersion, parse_version};
use rustc_session::Session;
use rustc_span::{Symbol, sym};
use serde::Deserialize;
use smallvec::{SmallVec, smallvec};
use std::fmt;

macro_rules! msrv_aliases {
    ($($major:literal,$minor:literal,$patch:literal {
        $($name:ident),* $(,)?
    })*) => {
        $($(
        pub const $name: RustcVersion = RustcVersion { major: $major, minor :$minor, patch: $patch };
        )*)*
    };
}

// names may refer to stabilized feature flags or library items
msrv_aliases! {
<<<<<<< HEAD
=======
    1,84,0 { CONST_OPTION_AS_SLICE }
>>>>>>> 660d8610
    1,83,0 { CONST_EXTERN_FN, CONST_FLOAT_BITS_CONV, CONST_FLOAT_CLASSIFY, CONST_MUT_REFS, CONST_UNWRAP }
    1,82,0 { IS_NONE_OR, REPEAT_N, RAW_REF_OP }
    1,81,0 { LINT_REASONS_STABILIZATION, ERROR_IN_CORE, EXPLICIT_SELF_TYPE_ELISION }
    1,80,0 { BOX_INTO_ITER, LAZY_CELL }
    1,77,0 { C_STR_LITERALS }
    1,76,0 { PTR_FROM_REF, OPTION_RESULT_INSPECT }
    1,75,0 { OPTION_AS_SLICE }
    1,74,0 { REPR_RUST }
    1,73,0 { MANUAL_DIV_CEIL }
    1,71,0 { TUPLE_ARRAY_CONVERSIONS, BUILD_HASHER_HASH_ONE }
    1,70,0 { OPTION_RESULT_IS_VARIANT_AND, BINARY_HEAP_RETAIN }
    1,68,0 { PATH_MAIN_SEPARATOR_STR }
    1,65,0 { LET_ELSE, POINTER_CAST_CONSTNESS }
    1,63,0 { CLONE_INTO }
    1,62,0 { BOOL_THEN_SOME, DEFAULT_ENUM_ATTRIBUTE, CONST_EXTERN_C_FN }
    1,59,0 { THREAD_LOCAL_CONST_INIT }
    1,58,0 { FORMAT_ARGS_CAPTURE, PATTERN_TRAIT_CHAR_ARRAY, CONST_RAW_PTR_DEREF }
    1,56,0 { CONST_FN_UNION }
    1,55,0 { SEEK_REWIND }
    1,54,0 { INTO_KEYS }
    1,53,0 { OR_PATTERNS, MANUAL_BITS, BTREE_MAP_RETAIN, BTREE_SET_RETAIN, ARRAY_INTO_ITERATOR }
    1,52,0 { STR_SPLIT_ONCE, REM_EUCLID_CONST }
    1,51,0 { BORROW_AS_PTR, SEEK_FROM_CURRENT, UNSIGNED_ABS }
    1,50,0 { BOOL_THEN, CLAMP, SLICE_FILL }
    1,47,0 { TAU, IS_ASCII_DIGIT_CONST, ARRAY_IMPL_ANY_LEN, SATURATING_SUB_CONST }
    1,46,0 { CONST_IF_MATCH }
    1,45,0 { STR_STRIP_PREFIX }
    1,43,0 { LOG2_10, LOG10_2, NUMERIC_ASSOCIATED_CONSTANTS }
    1,42,0 { MATCHES_MACRO, SLICE_PATTERNS, PTR_SLICE_RAW_PARTS }
    1,41,0 { RE_REBALANCING_COHERENCE, RESULT_MAP_OR_ELSE }
    1,40,0 { MEM_TAKE, NON_EXHAUSTIVE, OPTION_AS_DEREF }
    1,38,0 { POINTER_CAST, REM_EUCLID }
    1,37,0 { TYPE_ALIAS_ENUM_VARIANTS }
    1,36,0 { ITERATOR_COPIED }
    1,35,0 { OPTION_COPIED, RANGE_CONTAINS }
    1,34,0 { TRY_FROM }
    1,33,0 { UNDERSCORE_IMPORTS }
    1,30,0 { ITERATOR_FIND_MAP, TOOL_ATTRIBUTES }
    1,29,0 { ITER_FLATTEN }
    1,28,0 { FROM_BOOL, REPEAT_WITH }
    1,27,0 { ITERATOR_TRY_FOLD }
    1,26,0 { RANGE_INCLUSIVE, STRING_RETAIN }
    1,24,0 { IS_ASCII_DIGIT }
    1,18,0 { HASH_MAP_RETAIN, HASH_SET_RETAIN }
    1,17,0 { FIELD_INIT_SHORTHAND, STATIC_IN_CONST, EXPECT_ERR }
    1,16,0 { STR_REPEAT }
    1,15,0 { MAYBE_BOUND_IN_WHERE }
}

/// Tracks the current MSRV from `clippy.toml`, `Cargo.toml` or set via `#[clippy::msrv]`
#[derive(Debug, Clone)]
pub struct Msrv {
    stack: SmallVec<[RustcVersion; 2]>,
}

impl fmt::Display for Msrv {
    fn fmt(&self, f: &mut fmt::Formatter<'_>) -> fmt::Result {
        if let Some(msrv) = self.current() {
            write!(f, "{msrv}")
        } else {
            f.write_str("1.0.0")
        }
    }
}

impl<'de> Deserialize<'de> for Msrv {
    fn deserialize<D>(deserializer: D) -> Result<Self, D::Error>
    where
        D: serde::Deserializer<'de>,
    {
        let v = String::deserialize(deserializer)?;
        parse_version(Symbol::intern(&v))
            .map(|v| Msrv { stack: smallvec![v] })
            .ok_or_else(|| serde::de::Error::custom("not a valid Rust version"))
    }
}

impl Msrv {
    pub fn empty() -> Msrv {
        Msrv { stack: SmallVec::new() }
    }

    pub fn read_cargo(&mut self, sess: &Session) {
        let cargo_msrv = std::env::var("CARGO_PKG_RUST_VERSION")
            .ok()
            .and_then(|v| parse_version(Symbol::intern(&v)));

        match (self.current(), cargo_msrv) {
            (None, Some(cargo_msrv)) => self.stack = smallvec![cargo_msrv],
            (Some(clippy_msrv), Some(cargo_msrv)) => {
                if clippy_msrv != cargo_msrv {
                    sess.dcx().warn(format!(
                        "the MSRV in `clippy.toml` and `Cargo.toml` differ; using `{clippy_msrv}` from `clippy.toml`"
                    ));
                }
            },
            _ => {},
        }
    }

    pub fn current(&self) -> Option<RustcVersion> {
        self.stack.last().copied()
    }

    pub fn meets(&self, required: RustcVersion) -> bool {
        self.current().is_none_or(|msrv| msrv >= required)
    }

    fn parse_attr(sess: &Session, attrs: &[impl AttributeExt]) -> Option<RustcVersion> {
        let sym_msrv = Symbol::intern("msrv");
        let mut msrv_attrs = attrs.iter().filter(|attr| attr.path_matches(&[sym::clippy, sym_msrv]));

        if let Some(msrv_attr) = msrv_attrs.next() {
            if let Some(duplicate) = msrv_attrs.next_back() {
                sess.dcx()
                    .struct_span_err(duplicate.span(), "`clippy::msrv` is defined multiple times")
                    .with_span_note(msrv_attr.span(), "first definition found here")
                    .emit();
            }

            if let Some(msrv) = msrv_attr.value_str() {
                if let Some(version) = parse_version(msrv) {
                    return Some(version);
                }

                sess.dcx()
                    .span_err(msrv_attr.span(), format!("`{msrv}` is not a valid Rust version"));
            } else {
                sess.dcx().span_err(msrv_attr.span(), "bad clippy attribute");
            }
        }

        None
    }

    pub fn check_attributes(&mut self, sess: &Session, attrs: &[impl AttributeExt]) {
        if let Some(version) = Self::parse_attr(sess, attrs) {
            self.stack.push(version);
        }
    }

    pub fn check_attributes_post(&mut self, sess: &Session, attrs: &[impl AttributeExt]) {
        if Self::parse_attr(sess, attrs).is_some() {
            self.stack.pop();
        }
    }
}<|MERGE_RESOLUTION|>--- conflicted
+++ resolved
@@ -19,10 +19,7 @@
 
 // names may refer to stabilized feature flags or library items
 msrv_aliases! {
-<<<<<<< HEAD
-=======
     1,84,0 { CONST_OPTION_AS_SLICE }
->>>>>>> 660d8610
     1,83,0 { CONST_EXTERN_FN, CONST_FLOAT_BITS_CONV, CONST_FLOAT_CLASSIFY, CONST_MUT_REFS, CONST_UNWRAP }
     1,82,0 { IS_NONE_OR, REPEAT_N, RAW_REF_OP }
     1,81,0 { LINT_REASONS_STABILIZATION, ERROR_IN_CORE, EXPLICIT_SELF_TYPE_ELISION }
